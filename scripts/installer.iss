--- conflicted
+++ resolved
@@ -186,12 +186,8 @@
 
 [CustomMessages]
 en.DeleteUserFiles=Do you want to delete your settings and user metadata?
-<<<<<<< HEAD
 pt_BR.DeleteUserFiles=Você quer deletar suas configurações e dados de usuário?
-=======
-;pt_BR.DeleteUserFiles=
 pt_PT.DeleteUserFiles=Deseja apagar as suas configurações e metadados de utilizador?
->>>>>>> 0c642a51
 da.DeleteUserFiles=Ønsker du at slette dine indstillinger og bruger metadata?
 fi.DeleteUserFiles=Haluatko poistaa asetukset ja käyttäjä metatiedot?
 fr.DeleteUserFiles=Voulez-vous supprimer vos paramètres et les métadonnées de l'utilisateur?
